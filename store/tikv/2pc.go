--- conflicted
+++ resolved
@@ -309,133 +309,7 @@
 	if !c.txn.us.HasPresumeKeyNotExists(err.GetKey()) {
 		return errors.Errorf("session %d, existErr for key:%s should not be nil", c.sessionID, err.GetKey())
 	}
-<<<<<<< HEAD
-
-	tableID, indexID, isRecord, err := tablecodec.DecodeKeyHead(key)
-	if err != nil {
-		return c.genKeyExistsError("UNKNOWN", key.String(), err)
-	}
-
-	tblInfo := c.txn.us.GetTableInfo(tableID)
-	if tblInfo == nil {
-		return c.genKeyExistsError("UNKNOWN", key.String(), errors.New("cannot find table info"))
-	}
-
-	value, err := c.txn.us.GetMemBuffer().SelectValueHistory(key, func(value []byte) bool { return len(value) != 0 })
-	if err != nil {
-		return c.genKeyExistsError("UNKNOWN", key.String(), err)
-	}
-
-	if isRecord {
-		return c.extractKeyExistsErrFromHandle(key, value, tblInfo)
-	}
-	return c.extractKeyExistsErrFromIndex(key, value, tblInfo, indexID)
-}
-
-func (c *twoPhaseCommitter) extractKeyExistsErrFromIndex(key kv.Key, value []byte, tblInfo *model.TableInfo, indexID int64) error {
-	var idxInfo *model.IndexInfo
-	for _, index := range tblInfo.Indices {
-		if index.ID == indexID {
-			idxInfo = index
-		}
-	}
-	if idxInfo == nil {
-		return c.genKeyExistsError("UNKNOWN", key.String(), errors.New("cannot find index info"))
-	}
-	name := idxInfo.Name.String()
-
-	if len(value) == 0 {
-		return c.genKeyExistsError(name, key.String(), errors.New("missing value"))
-	}
-
-	colInfos := tables.BuildRowcodecColInfoForIndexColumns(idxInfo, tblInfo)
-	values, err := tablecodec.DecodeIndexKV(key, value, len(colInfos), tablecodec.HandleNotNeeded, colInfos)
-	if err != nil {
-		return c.genKeyExistsError(name, key.String(), err)
-	}
-	valueStr := make([]string, 0, len(values))
-	for i, val := range values {
-		d, err := tablecodec.DecodeColumnValue(val, colInfos[i].Ft, time.Local)
-		if err != nil {
-			return c.genKeyExistsError(name, key.String(), err)
-		}
-		str, err := d.ToString()
-		if err != nil {
-			return c.genKeyExistsError(name, key.String(), err)
-		}
-		valueStr = append(valueStr, str)
-	}
-	return c.genKeyExistsError(name, strings.Join(valueStr, "-"), nil)
-}
-
-func (c *twoPhaseCommitter) extractKeyExistsErrFromHandle(key kv.Key, value []byte, tblInfo *model.TableInfo) error {
-	const name = "PRIMARY"
-	_, handle, err := tablecodec.DecodeRecordKey(key)
-	if err != nil {
-		return c.genKeyExistsError(name, key.String(), err)
-	}
-
-	if handle.IsInt() {
-		if pkInfo := tblInfo.GetPkColInfo(); pkInfo != nil {
-			if mysql.HasUnsignedFlag(pkInfo.Flag) {
-				handleStr := fmt.Sprintf("%d", uint64(handle.IntValue()))
-				return c.genKeyExistsError(name, handleStr, nil)
-			}
-		}
-		return c.genKeyExistsError(name, handle.String(), nil)
-	}
-
-	if len(value) == 0 {
-		return c.genKeyExistsError(name, handle.String(), errors.New("missing value"))
-	}
-
-	idxInfo := tables.FindPrimaryIndex(tblInfo)
-	if idxInfo == nil {
-		return c.genKeyExistsError(name, handle.String(), errors.New("cannot find index info"))
-	}
-
-	cols := make(map[int64]*types.FieldType, len(tblInfo.Columns))
-	for _, col := range tblInfo.Columns {
-		cols[col.ID] = &col.FieldType
-	}
-	handleColIDs := make([]int64, 0, len(idxInfo.Columns))
-	for _, col := range idxInfo.Columns {
-		handleColIDs = append(handleColIDs, tblInfo.Columns[col.Offset].ID)
-	}
-
-	row, err := tablecodec.DecodeRowToDatumMap(value, cols, time.Local)
-	if err != nil {
-		return c.genKeyExistsError(name, handle.String(), err)
-	}
-
-	data, err := tablecodec.DecodeHandleToDatumMap(handle, handleColIDs, cols, time.Local, row)
-	if err != nil {
-		return c.genKeyExistsError(name, handle.String(), err)
-	}
-
-	valueStr := make([]string, 0, len(data))
-	for _, col := range idxInfo.Columns {
-		d := data[tblInfo.Columns[col.Offset].ID]
-		str, err := d.ToString()
-		if err != nil {
-			return c.genKeyExistsError(name, key.String(), err)
-		}
-		if col.Length > 0 && len([]rune(str)) > col.Length {
-			str = string([]rune(str)[:col.Length])
-		}
-		valueStr = append(valueStr, str)
-	}
-	return c.genKeyExistsError(name, strings.Join(valueStr, "-"), nil)
-}
-
-func (c *twoPhaseCommitter) genKeyExistsError(name string, value string, err error) error {
-	if err != nil {
-		logutil.BgLogger().Info("extractKeyExistsErr meets error", zap.Error(err))
-	}
-	return kv.ErrKeyExists.FastGenByArgs(value, name)
-=======
 	return errors.Trace(err)
->>>>>>> bafa0cc4
 }
 
 func (c *twoPhaseCommitter) initKeysAndMutations() error {
