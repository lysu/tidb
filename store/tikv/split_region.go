--- conflicted
+++ resolved
@@ -17,6 +17,7 @@
 	"bytes"
 	"context"
 	"math"
+	"strings"
 
 	"github.com/pingcap/errors"
 	"github.com/pingcap/failpoint"
@@ -112,6 +113,8 @@
 		}
 	})
 
+	logutil.BgLogger().Warn("[QUPENG] splitting region", zap.Uint64("region", batch.regionID.id))
+
 	req := tikvrpc.NewRequest(tikvrpc.CmdSplitRegion, &kvrpcpb.SplitRegionRequest{
 		SplitKeys: batch.keys,
 	}, kvrpcpb.Context{
@@ -119,7 +122,7 @@
 	})
 
 	sender := NewRegionRequestSender(s.regionCache, s.client)
-	resp, err := sender.SendReq(bo, req, batch.regionID, readTimeoutShort)
+	resp, err := sender.SendReq(bo, req, batch.regionID, ReadTimeoutLong)
 
 	batchResp := singleBatchResp{resp: resp}
 	if err != nil {
@@ -176,45 +179,30 @@
 		return batchResp
 	}
 
-	for i, r := range spResp.Regions {
-<<<<<<< HEAD
+	for idx := 0; idx < len(spResp.Regions); {
+		r := spResp.Regions[idx]
+		logutil.BgLogger().Info("[QUPENG] scattering region... ", zap.Uint64("region ID", r.Id))
+
 		err = s.pdClient.ScatterRegion(bo.ctx, r.Id)
-		if err == nil {
-			logutil.BgLogger().Info("batch split regions, scatter region complete",
-				zap.Uint64("batch region ID", batch.regionID.id),
-				zap.Stringer("at", kv.Key(batch.keys[i])),
-				zap.Stringer("new region left", logutil.Hex(r)))
+		if err != nil {
+			if strings.Contains(err.Error(), "not found") {
+				logutil.BgLogger().Info("[QUPENG] scatter region failed, retry",
+					zap.Uint64("region ID", r.Id),
+					zap.Error(err),
+				)
+			} else {
+				logutil.BgLogger().Info("[QUPENG] scatter region failed",
+					zap.Uint64("region ID", r.Id),
+					zap.Error(err),
+				)
+				idx += 1
+			}
 			continue
 		}
-
-		logutil.BgLogger().Info("batch split regions, scatter region failed",
-			zap.Uint64("batch region ID", batch.regionID.id),
-			zap.Stringer("at", kv.Key(batch.keys[i])),
-			zap.Stringer("new region left", logutil.Hex(r)),
-			zap.Error(err))
-=======
-		logutil.BgLogger().Info("[QUPENG] scattering region... ",
-			zap.Uint64("region ID", batch.regionID.id),
-			zap.Stringer("new region left", logutil.Hex(r)))
-
-		if err = s.scatterRegion(bo.ctx, r.Id); err == nil {
-			logutil.BgLogger().Info("[QUPENG] scatter region complete",
-				zap.Uint64("region ID", batch.regionID.id))
-			continue
-		}
-
-		logutil.BgLogger().Info("[QUPENG] scatter region failed",
-			zap.Uint64("region ID", batch.regionID.id),
-			zap.Error(err),
-		)
-		if batchResp.err == nil {
-			batchResp.err = err
-		}
-		if ErrPDServerTimeout.Equal(err) {
-			break
-		}
->>>>>>> ded4eeae
-	}
+		logutil.BgLogger().Info("[QUPENG] scatter region complete", zap.Uint64("region ID", r.Id))
+		idx += 1
+	}
+
 	return batchResp
 }
 
